--- conflicted
+++ resolved
@@ -123,11 +123,6 @@
     const validatedQuantity = Math.max(1, Math.min(maxQuantity, Math.floor(newQuantity) || 1));
 
     setCart((prevCart) =>
-<<<<<<< HEAD
-      prevCart.map((item) =>
-        item.id === productId ? { ...item, quantity: validatedQuantity } : item
-      )
-=======
       prevCart.map((item) => {
         if (item.id === productId) {
           const product = products.find((p) => p.id === productId);
@@ -139,7 +134,6 @@
         }
         return item;
       }),
->>>>>>> c41124b4
     );
   };
 
@@ -264,7 +258,6 @@
                       &times;
                     </button>
                   </div>
-<<<<<<< HEAD
                   
                   <div className="flex items-center mt-2 gap-1">
                     <button
@@ -302,45 +295,7 @@
                   <div className="text-right font-bold mt-1">
                     ₱{(item.unitPrice * item.quantity).toFixed(2)}
                   </div>
-=======
-                  <button
-                    onClick={() => handleRemoveFromCart(item.id)}
-                    className="text-red-500 hover:text-red-700"
-                  >
-                    ×
-                  </button>
-                </div>
-
-                <div className="flex items-center mt-2">
-                  <button
-                    onClick={() =>
-                      handleQuantityChange(item.id, item.quantity - 1)
-                    }
-                    className="w-8 h-8 flex items-center justify-center border rounded-l"
-                    disabled={item.quantity <= 1}
-                  >
-                    -
-                  </button>
-                  <div className="w-10 h-8 flex items-center justify-center border-t border-b">
-                    {item.quantity}
-                  </div>
-                  <button
-                    onClick={() =>
-                      handleQuantityChange(item.id, item.quantity + 1)
-                    }
-                    className="w-8 h-8 flex items-center justify-center border rounded-r"
-                    disabled={
-                      item.quantity >=
-                      (products.find((p) => p.id === item.id)?.quantity || 0)
-                    }
-                  >
-                    +
-                  </button>
-                </div>
-
-                <div className="text-right font-bold mt-1">
-                  ₱{(item.unitPrice * item.quantity).toFixed(2)}
->>>>>>> c41124b4
+
                 </div>
               );
             })
@@ -430,7 +385,6 @@
         )}
       </div>
 
-<<<<<<< HEAD
     {/* Payment Modal */}
 {showPaymentModal && (
   <div className="fixed inset-0 bg-black/50 flex items-center justify-center z-50">
@@ -489,65 +443,7 @@
             }`}>
               ₱{Math.abs(change).toFixed(2)}
             </span>
-=======
-      {/* Payment Modal */}
-      {showPaymentModal && (
-        <div className="fixed inset-0 bg-black/50 flex items-center justify-center z-50">
-          <div className="bg-white p-6 rounded-lg w-full max-w-md">
-            <h3 className="text-lg font-bold mb-4">Cash Payment</h3>
-
-            <div className="space-y-4">
-              <div className="flex justify-between text-lg">
-                <span>Total Amount:</span>
-                <span className="font-bold">₱{discountedTotal.toFixed(2)}</span>
-              </div>
-
-              <div>
-                <Label className="block mb-2">Amount Received</Label>
-                <Input
-                  type="number"
-                  min={discountedTotal}
-                  step="0.01"
-                  value={cashReceived}
-                  onChange={(e) =>
-                    setCashReceived(parseFloat(e.target.value) || 0)
-                  }
-                  className="text-lg bg-white"
-                  autoFocus
-                />
-              </div>
-
-              {cashReceived > 0 && (
-                <div className="flex justify-between text-lg">
-                  <span>Change:</span>
-                  <span
-                    className={`font-bold ${
-                      change < 0 ? 'text-red-500' : 'text-green-500'
-                    }`}
-                  >
-                    ₱{Math.abs(change).toFixed(2)}
-                  </span>
-                </div>
-              )}
-
-              <div className="flex gap-2 pt-4">
-                <Button
-                  variant="outline"
-                  className="flex-1"
-                  onClick={() => setShowPaymentModal(false)}
-                >
-                  Cancel
-                </Button>
-                <Button
-                  className="flex-1"
-                  onClick={processPayment}
-                  disabled={cashReceived < discountedTotal || isProcessing}
-                >
-                  {isProcessing ? 'Processing...' : 'Confirm Payment'}
-                </Button>
-              </div>
-            </div>
->>>>>>> c41124b4
+   
           </div>
         )}
         
